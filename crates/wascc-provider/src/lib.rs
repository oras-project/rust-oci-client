--- conflicted
+++ resolved
@@ -151,19 +151,6 @@
 #[async_trait]
 impl<S: ModuleStore + Send + Sync> Provider for WasccProvider<S> {
     const ARCH: &'static str = TARGET_WASM32_WASCC;
-<<<<<<< HEAD
-    fn can_schedule(&self, pod: &Pod) -> bool {
-        // If there is a node selector and it has arch set to wasm32-wascc, we can
-        // schedule it.
-        pod.node_selector()
-            .and_then(|i| {
-                i.get("beta.kubernetes.io/arch")
-                    .map(|v| v.eq(&TARGET_WASM32_WASCC))
-            })
-            .unwrap_or(false)
-    }
-=======
->>>>>>> a5bb7005
 
     async fn add(&self, pod: Pod) -> anyhow::Result<()> {
         // To run an Add event, we load the actor, and update the pod status 
@@ -345,13 +332,10 @@
 
     #[test]
     fn test_wascc_run() {
-<<<<<<< HEAD
 
         use std::path::PathBuf;
-=======
         let data = NativeCapability::from_file(HTTP_LIB).expect("loaded http library");
         host::add_native_capability(data).expect("added http capability");
->>>>>>> a5bb7005
         // Open file
         let data = std::fs::read("./testdata/echo.wasm").expect("read the wasm file");
 
@@ -393,39 +377,4 @@
         )
         .expect("completed echo run")
     }
-<<<<<<< HEAD
-
-    #[tokio::test]
-    async fn test_can_schedule() {
-        let store = TestStore::new(Default::default());
-
-        let wr = WasccProvider::new(store, &Default::default())
-            .await
-            .unwrap();
-        let mock = Default::default();
-        assert!(!wr.can_schedule(&mock));
-
-        let mut selector = std::collections::BTreeMap::new();
-        selector.insert(
-            "beta.kubernetes.io/arch".to_string(),
-            "wasm32-wascc".to_string(),
-        );
-        let mut mock: KubePod = mock.into();
-        mock.spec = Some(PodSpec {
-            node_selector: Some(selector.clone()),
-            ..Default::default()
-        });
-        let mock = Pod::new(mock);
-        assert!(wr.can_schedule(&mock));
-        selector.insert("beta.kubernetes.io/arch".to_string(), "amd64".to_string());
-        let mut mock: KubePod = mock.into();
-        mock.spec = Some(PodSpec {
-            node_selector: Some(selector),
-            ..Default::default()
-        });
-        let mock = Pod::new(mock);
-        assert!(!wr.can_schedule(&mock));
-    }
-=======
->>>>>>> a5bb7005
 }