use super::{DeviceMap, HEALTHY};
use k8s_openapi::api::core::v1::Node;
use kube::api::{Api, PatchParams};
use std::sync::Arc;
use tokio::sync::{broadcast, RwLock};
use tracing::{debug, error};

/// NodePatcher updates the Node status with the latest device information.
#[derive(Clone)]
pub struct NodeStatusPatcher {
    node_name: String,
    devices: Arc<RwLock<DeviceMap>>,
    // Broadcast sender so clonable
    update_node_status_sender: broadcast::Sender<()>,
    client: kube::Client,
}

impl NodeStatusPatcher {
    pub fn new(
        node_name: &str,
        devices: Arc<RwLock<DeviceMap>>,
        update_node_status_sender: broadcast::Sender<()>,
        client: kube::Client,
    ) -> Self {
        NodeStatusPatcher {
            node_name: node_name.to_string(),
            devices,
            update_node_status_sender,
            client,
        }
    }

<<<<<<< HEAD
=======
    // TODO: Decide whether `NodePatcher` should do `remove` patches when there are no
    // devices under a resource. When a device plugin drops, the `DeviceManager` clears
    // out the resource's device map. Currently, this just sets the resource's
    // `allocatable` and `capacity` count to 0, which appears to be the same implementation
    // in Kubernetes.
>>>>>>> b961d378
    async fn get_node_status_patch(&self) -> json_patch::Patch {
        let mut patches = Vec::new();
        let devices = self.devices.read().await;
        devices
            .iter()
            .for_each(|(resource_name, resource_devices)| {
                let adjusted_name = adjust_name(resource_name);
                let capacity_patch = serde_json::json!(
                    {
                        "op": "add",
                        "path": format!("/status/capacity/{}", adjusted_name),
                        "value": resource_devices.len().to_string()
                    }
                );
                let healthy_count: usize = resource_devices
                    .iter()
                    .filter(|(_, dev)| dev.health == HEALTHY)
                    .map(|(_, _)| 1)
                    .sum();
                let allocated_patch = serde_json::json!(
                    {
                        "op": "add",
                        "path": format!("/status/allocatable/{}", adjusted_name),
                        "value": healthy_count.to_string()
                    }
                );
                patches.push(capacity_patch);
                patches.push(allocated_patch);
            });
        let patches_value = serde_json::value::Value::Array(patches);
        json_patch::from_value(patches_value).unwrap()
    }

    async fn do_node_status_patch(&self, patch: json_patch::Patch) -> anyhow::Result<()> {
        debug!(
            "Patching {} node status with patch {:?}",
            self.node_name, patch
        );
        let node_client: Api<Node> = Api::all(self.client.clone());

        match node_client
            .patch_status(
                &self.node_name,
                &PatchParams::default(),
                &kube::api::Patch::Json::<()>(patch),
            )
            .await
        {
            Err(e) => Err(anyhow::anyhow!("Unable to patch node status: {}", e)),
            Ok(s) => {
                debug!("Node status patch returned {:?}", s);
                Ok(())
            }
        }
    }

    pub async fn listen_and_patch(self) -> anyhow::Result<()> {
        let mut receiver = self.update_node_status_sender.subscribe();
        loop {
            match receiver.recv().await {
                Err(_e) => {
                    error!("Channel closed by senders");
                    // TODO: bubble up error
                }
                Ok(_) => {
                    debug!("Received notification that Node status should be patched");
                    // Grab status values
                    let status_patch = self.get_node_status_patch().await;
                    // Do patch
                    self.do_node_status_patch(status_patch).await?;
                }
            }
        }
    }
}

fn adjust_name(name: &str) -> String {
    name.replace("/", "~1")
}

#[cfg(test)]
mod tests {
    use super::super::test_utils::{create_mock_healthy_devices, create_mock_kube_service};
    use super::super::UNHEALTHY;
    use super::*;

    #[test]
    fn test_adjust_name() {
        assert_eq!(adjust_name("example.com/r1"), "example.com~1r1");
    }

    #[tokio::test]
    async fn test_do_node_status_patch() {
        let devices = create_mock_healthy_devices("r1", "r2");
        devices
            .write()
            .await
            .get_mut("r1")
            .unwrap()
            .get_mut("r1-id1")
            .unwrap()
            .health = UNHEALTHY.to_string();
        let patch_value = serde_json::json!([
            {
                "op": "add",
                "path": format!("/status/capacity/example.com~1foo"),
                "value": "2"
            }
        ]);
        let patch = json_patch::from_value(patch_value).unwrap();
        let (update_node_status_sender, _rx) = broadcast::channel(2);

        // Create and run a mock Kubernetes API service and get a Kubernetes client
        let (client, _mock_service_task) = create_mock_kube_service("test_node").await;
        let node_name = "test_node";
        let node_status_patcher =
            NodeStatusPatcher::new(node_name, devices, update_node_status_sender, client);
        node_status_patcher
            .do_node_status_patch(patch)
            .await
            .unwrap();
    }

    #[tokio::test]
    async fn test_get_node_status_patch() {
        let r1_name = "example.com/r1";
        let r2_name = "something.net/r2";
        let devices = create_mock_healthy_devices(r1_name, r2_name);
        devices
            .write()
            .await
            .get_mut(r1_name)
            .unwrap()
            .get_mut(&format!("{}-id1", r1_name))
            .unwrap()
            .health = UNHEALTHY.to_string();
        let (update_node_status_sender, _rx) = broadcast::channel(2);
        let node_name = "test_node";
        // Create and run a mock Kubernetes API service and get a Kubernetes client
        let (client, _mock_service_task) = create_mock_kube_service(node_name).await;
        let node_status_patcher =
            NodeStatusPatcher::new(node_name, devices, update_node_status_sender, client);
        let patch = node_status_patcher.get_node_status_patch().await;
        let expected_patch_value = serde_json::json!([
            {
                "op": "add",
                "path": format!("/status/capacity/example.com~1r1"),
                "value": "3"
            },
            {
                "op": "add",
                "path": format!("/status/allocatable/example.com~1r1"),
                "value": "2"
            },
            {
                "op": "add",
                "path": format!("/status/capacity/something.net~1r2"),
                "value": "2"
            },
            {
                "op": "add",
                "path": format!("/status/allocatable/something.net~1r2"),
                "value": "2"
            }
        ]);
        let expected_patch = json_patch::from_value(expected_patch_value).unwrap();
        // Check that both resources listed under allocatable and only healthy devices are counted
<<<<<<< HEAD
=======
        // Check that both resources listed under capacity and both healthy and unhealthy devices are counted
        assert_eq!(patch, expected_patch);
    }

    #[tokio::test]
    async fn test_get_node_status_patch_remove() {
        use std::collections::HashMap;
        let r1_name = "example.com/r1";
        let r2_name = "something.net/r2";
        let mut devices_map = HashMap::new();
        devices_map.insert(r1_name.to_string(), HashMap::new());
        devices_map.insert(r2_name.to_string(), HashMap::new());
        let devices = Arc::new(RwLock::new(devices_map));
        let (update_node_status_sender, _rx) = broadcast::channel(2);
        let node_name = "test_node";
        // Create and run a mock Kubernetes API service and get a Kubernetes client
        let (client, _mock_service_task) = create_mock_kube_service(node_name).await;
        let node_status_patcher =
            NodeStatusPatcher::new(node_name, devices, update_node_status_sender, client);
        let patch = node_status_patcher.get_node_status_patch().await;
        let expected_patch_value = serde_json::json!([
            {
                "op": "add",
                "path": format!("/status/capacity/example.com~1r1"),
                "value": "0"
            },
            {
                "op": "add",
                "path": format!("/status/allocatable/example.com~1r1"),
                "value": "0"
            },
            {
                "op": "add",
                "path": format!("/status/capacity/something.net~1r2"),
                "value": "0"
            },
            {
                "op": "add",
                "path": format!("/status/allocatable/something.net~1r2"),
                "value": "0"
            }
        ]);
        let expected_patch = json_patch::from_value(expected_patch_value).unwrap();
        // Check that both resources listed under allocatable and only healthy devices are counted
>>>>>>> b961d378
        // Check that both resources listed under capacity and both healthy and unhealthy devices are counted
        assert_eq!(patch, expected_patch);
    }
}<|MERGE_RESOLUTION|>--- conflicted
+++ resolved
@@ -30,14 +30,11 @@
         }
     }
 
-<<<<<<< HEAD
-=======
     // TODO: Decide whether `NodePatcher` should do `remove` patches when there are no
     // devices under a resource. When a device plugin drops, the `DeviceManager` clears
     // out the resource's device map. Currently, this just sets the resource's
     // `allocatable` and `capacity` count to 0, which appears to be the same implementation
     // in Kubernetes.
->>>>>>> b961d378
     async fn get_node_status_patch(&self) -> json_patch::Patch {
         let mut patches = Vec::new();
         let devices = self.devices.read().await;
@@ -205,8 +202,6 @@
         ]);
         let expected_patch = json_patch::from_value(expected_patch_value).unwrap();
         // Check that both resources listed under allocatable and only healthy devices are counted
-<<<<<<< HEAD
-=======
         // Check that both resources listed under capacity and both healthy and unhealthy devices are counted
         assert_eq!(patch, expected_patch);
     }
@@ -251,7 +246,6 @@
         ]);
         let expected_patch = json_patch::from_value(expected_patch_value).unwrap();
         // Check that both resources listed under allocatable and only healthy devices are counted
->>>>>>> b961d378
         // Check that both resources listed under capacity and both healthy and unhealthy devices are counted
         assert_eq!(patch, expected_patch);
     }
